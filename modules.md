## Modules

As programs get larger, it's necessary to spread them over more than one file
and put functions and types in different _namespaces_.
The Rust solution for both of these is _modules_.

C does the first, and not
the second, so you end up with awful names like `primitive_display_set_width` and
so forth. In Rust the full name would look like `primitive::display::set_width`,
and after saying `use primitive::display` you can then refer to it as `display::set_width`.
You can even say `use primitive::display::set_width` and then just say `set_width`, but
it's not a good idea to get carried away with this. `rustc` will not be confused, but _you_
may get confused later.

A new keyword `mod` is used to define a module as a block
where Rust types or functions can be written:

```rust
mod foo {
    #[derive(Debug)]
    struct Foo {
        s: &'static str
    }
}

fn main() {
    let f = foo::Foo{s: "hello"};
<<<<<<< HEAD
    println!("{:?}", f);
=======
    println!("{:?}",f);
>>>>>>> 3923b4ce
}
```

But it's still not quite right - we get 'struct Foo is private'. To solve this, we need the `pub` keyword
to export `Foo`. The error then changes to 'field s of struct foo::Foo is private', so put `pub`
before the field `s` to export `Foo::s`. Then things will work.

```rust
    pub struct Foo {
        pub s: &'static str
    }
```
Needing an explicit `pub` means that you must _choose_ what items to make public from a module.
The set of functions and types exported from a module is called its _interface_.

It is usually better to hide the insides of a struct, and only allow access through methods:

```rust
mod foo {
    #[derive(Debug)]
    pub struct Foo {
        s: &'static str
    }

    impl Foo {
        pub fn new(s: &'static str) -> Foo {
            Foo{s: s}
        }
    }
}

fn main() {
    let f = foo::Foo::new("hello");
<<<<<<< HEAD
    println!("{:?}", f);    
=======
    println!("{:?}",f);
>>>>>>> 3923b4ce
}
```

Why is hiding the implementation a good thing?  Because it means you may change it later
without breaking the interface, without consumers of a module getting too dependent on its details.
The great enemy of large-scale programing is a tendency for code to get entangled, so that understanding
a piece of code is impossible in isolation.

In a perfect world a module does one thing, does it well, and keeps its own secrets.

When not to hide? As Stroustrup says, when the interface _is_ the implementation, like
`struct Point{x: f32, y: f32}`.

_Within_ a module, all items are visible to all other items. It's a cozy place where
everyone can be friends and know intimate details about each other.

Everyone gets to a point where they want to break a program up into separate files,
depending on taste. I start getting uncomfortable around 500 lines, but we all agree
that more than 2000 lines is pushing it.

So how to break this program into separate files?

We put the `foo` code into `foo.rs`:

```rust
// foo.rs
#[derive(Debug)]
pub struct Foo {
    s: &'static str
}

impl Foo {
    pub fn new(s: &'static str) -> Foo {
        Foo{s: s}
    }
}
```
And use a `mod foo` statement _without_ a block in the main program:

```rust
// mod3.rs
mod foo;

fn main() {
    let f = foo::Foo::new("hello");
<<<<<<< HEAD
    println!("{:?}", f);    
=======
    println!("{:?}",f);
>>>>>>> 3923b4ce
}
```
Now `rustc mod3.rs` will cause `foo.rs` to be compiled as well. There is no need to fool around
with makefiles!

The compiler will also look at `MODNAME/mod.rs`, so this will work
if I create a directory `boo` containing a file `mod.rs`:

```rust
// boo/mod.rs
pub fn answer()->u32 {
    42
}
```
And now the main program can use both modules as separate files:

```
// mod3.rs
mod foo;
mod boo;

fn main() {
    let f = foo::Foo::new("hello");
    let res = boo::answer();
<<<<<<< HEAD
    println!("{:?} {}", f, res);
=======
    println!("{:?} {}",f,res);
>>>>>>> 3923b4ce
}
```

Why two ways to do the same thing? Because `boo/mod.rs` can refer to other modules defined in `boo`,
Update `boo/mod.rs` and add a new module - note this is explicitly exported as a submodule!

```rust
pub fn answer()->u32 {
	42
}

pub mod bar {
    pub fn question() -> &'static str {
        "the meaning of everything"
    }
}
```
and then we have the question corresponding to the answer:

```rust
let q = boo::bar::question();
```

That module block can be pulled out as `boo/bar.rs` and so on.

In summary, modules are about organization and visibility,
and this may or may not involve separate files.

Please note that `use` has nothing to do with importing, and simply specifies visibility
of module names. For example:

```rust
{
    use boo::bar;
    let q = bar::question();
    ...
}
{
    use boo::bar::question();
    let q = question();
    ...
}

```
An important point to note is there is no _separate compilation_ here. The main program and its
module files will be recompiled each time. Larger programs will take a fair amount of time to build,
although `rustc` is getting better at incremental compilation.

## Crates

The 'compilation unit' for Rust is the _crate_, which is either an executable or a library.

To separately compile the files from the last section,
first build `foo.rs` as a Rust _static library_ crate:

```
src$ rustc foo.rs --crate-type=lib
src$ ls -l libfoo.rlib
-rw-rw-r-- 1 steve steve 7888 Jan  5 13:35 libfoo.rlib
```
We can now _link_ this into our main program:

```
src$ rustc mod4.rs --extern foo=libfoo.rlib
```

But the main program must now look like this, where the `extern` name is the same
as the one used when linking. There is an implicit top-level module `foo` associated
with the library crate:

```
// mod4.rs
extern crate foo;

fn main() {
    let f = foo::Foo::new("hello");
<<<<<<< HEAD
    println!("{:?}", f);
=======
    println!("{:?}",f);
>>>>>>> 3923b4ce
}
```

Before people start chanting 'Cargo! Cargo!' let me justify this lower-level look at building Rust.
I'm a great believer in 'Know Thy Toolchain', and this will reduce the amount of new magic you need
to learn when we look at managing projects with Cargo. Modules are basic language features and can be
used outside Cargo projects.

It's time to understand why Rust binaries are so large:

```
src$ ls -lh mod4
-rwxrwxr-x 1 steve steve 3,4M Jan  5 13:39 mod4
```
That's rather fat! There is a _lot_ of debug information in that executable. This is not a Bad Thing,
if you want to use a debugger and actually want meaningful backtraces when your program panics.

So let's strip that debug information and see:

```
src$ strip mod4
src$ ls -lh mod4
-rwxrwxr-x 1 steve steve 300K Jan  5 13:49 mod4
```

Still feels a little large for something so simple, but this program links _statically_ against
<<<<<<< HEAD
the Rust standard library. This is a Good Thing, since you can hand this executable to anyone 
with the right operating system - they will not need a 'Rust install'. (And `rustup` will even let
=======
the Rust standard library. This is a Good Thing, since you can hand this executable to anyone
with the right operating system - they will not need a 'Rust install`. (And `rustup` will even let
>>>>>>> 3923b4ce
you cross-compile for other operating systems and platforms as well.)

We can link dynamically against the Rust runtime and get truly tiny exes:

```
src$ rustc -C prefer-dynamic mod4.rs --extern foo=libfoo.rlib
src$ ls -lh mod4
-rwxrwxr-x 1 steve steve 14K Jan  5 13:53 mod4
src$ ldd mod4
	linux-vdso.so.1 =>  (0x00007fffa8746000)
	libstd-b4054fae3db32020.so => not found
	libc.so.6 => /lib/x86_64-linux-gnu/libc.so.6 (0x00007f3cd47aa000)
	/lib64/ld-linux-x86-64.so.2 (0x00007f3cd4d72000)
```

That 'not found' is because `rustup` doesn't install the dynamic libraries globally. We
can hack our way to happiness, at least on Unix (yes, I know the best solution is a symlink.)

```
src$ export LD_LIBRARY_PATH=~/.rustup/toolchains/nightly-x86_64-unknown-linux-gnu/lib
src$ ./mod4
Foo { s: "hello" }
```

Rust does not have a _philosophical_ problem with dynamic linking, in the same way as Go does. It's
just that when there's a stable release every 6 weeks it becomes inconvenient to have to recompile
everything. If you have a stable version that Works For You, then cool. As stable versions of Rust
<<<<<<< HEAD
get increasingly delivered by the OS package manager, dynamic linking will become more popular.
=======
get increasingly delivered by the OS package manager, dynamic linking will become more popular.

## Cargo

The Rust standard library is not very large, compared to Java or Python; although much more fully
featured than C or C++, which lean heavily on operating system provided libraries.

But it is straightforward to access community-provided libraries in [crates.io](https://crates.io)
using __Cargo__.  Cargo will look up the correct version and download the source for you, and
ensures that any other needed crates are downloaded as well.

Let's create a simple program which needs to read JSON. This data format is very widely used,
but is too specialized for inclusion in the standard library. So we initialize a Cargo project,
using '--bin' because the default is to create a library project.

```
test$ cargo init --bin test-json
     Created binary (application) project
test$ cd test-json
test$ cat Cargo.toml
[package]
name = "test-json"
version = "0.1.0"
authors = ["Your Name <you@example.org>"]

[dependencies]
```
To make the project depend on the [JSON crate](http://json.rs/doc/json/), edit the
'Cargo.toml' file so:

```
[dependencies]
json="*"
```

Then do a first build with Cargo:

```
test-json$ cargo build
    Updating registry `https://github.com/rust-lang/crates.io-index`
 Downloading json v0.11.4
   Compiling json v0.11.4
   Compiling test-json v0.1.0 (file:///home/steve/c/rust/test/test-json)
    Finished debug [unoptimized + debuginfo] target(s) in 1.75 secs
```
The main file of this project has already been created - it's 'main.rs' in the 'src'
directory. It starts out just as a 'hello world' app, so let's edit it to be a proper test program.

Mote the very useful 'raw' string literal - otherwise we would need to escape those double quotes
and end up with ugliness:

```rust
// test-json/src/main.rs
extern crate json;

fn main() {
    let doc = json::parse(r#"
    {
        "code": 200,
        "success": true,
        "payload": {
            "features": [
                "awesome",
                "easyAPI",
                "lowLearningCurve"
            ]
        }
    }
    "#).expect("parse failed");

    println!("debug {:?}",doc);
    println!("display {}",doc);
}
```

You can now build and run this project:

```
test-json$ cargo run
   Compiling test-json v0.1.0 (file:///home/steve/c/rust/test/test-json)
    Finished debug [unoptimized + debuginfo] target(s) in 0.21 secs
     Running `target/debug/test-json`
debug Object(Object { store: [("code", Number(Number { category: 1, exponent: 0, mantissa: 200 }),
 0, 1), ("success", Boolean(true), 0, 2), ("payload", Object(Object { store: [("features",
 Array([Short("awesome"), Short("easyAPI"), Short("lowLearningCurve")]), 0, 0)] }), 0, 0)] })
display {"code":200,"success":true,"payload":{"features":["awesome","easyAPI","lowLearningCurve"]}}
```
The debug output shows some internal details of the JSON document, but a
plain '{}', using the `Display` trait, regenerates JSON from the parsed document.

Let's explore the JSON API.
It would not be useful if we could not extract values. The `as_TYPE` methods
return `Option<TYPE>` since we cannot be sure that the field exists or is of the correct type.
(see the [docs for JsonValue](http://json.rs/doc/json/enum.JsonValue.html))

```rust
    let code = doc["code"].as_u32().unwrap_or(0);
    let success = doc["success"].as_bool().unwrap_or(false);

    assert_eq!(code, 200);
    assert_eq!(success, true);

    let features = &doc["payload"]["features"];
    for v in features.members() {
        println!("{}",v.as_str().unwrap()); // MIGHT explode
    }
    // awesome
    // easyAPI
    // lowLearningCurve
```
`features` here is a reference to `JsonValue` - it has to be a reference because otherwise
we would be trying to move a _value_ out of the JSON document.  Here we know it's an array,
so `members()` will return a non-empty iterator over `&JsonValue`.

What if the 'payload' object didn't have a 'features' key? Then `features` would be set to `Null`.
There will be no explosion. This convenience expresses the free-form, anything-goes nature of JSON
very well. It is up to you to examine the structure of any document you receive and create your own
error if the structure does not match.

You can modify these structures. If we had `let mut doc` then this would do what you expect:

```rust
    let features = &mut doc["payload"]["features"];
    features.push("cargo!").expect("couldn't push");
```
The `push` might fail, hence it returns `Result<()>`:
here we _will_ get an explosion if it isn't an array.

Here's a truly beautiful use of macros to generate _JSON literals_:

```rust
    let data = object!{
        "name"    => "John Doe",
        "age"     => 30,
        "numbers" => array![10,53,553]
    };
    assert_eq!(
        data.dump(),
        r#"{"name":"John Doe","age":30,"numbers":[10,53,553]}"#
    );
```

For this to work, you need to explicitly import macros from the JSON crate thus:

```rust
#[macro_use]
extern crate json;
```

There is a downside to using this crate, because of the mismatch between the amorphous, dynamically-typed
nature of JSON and the structured, static nature of Rust. (The readme explicitly speaks of 'friction')
So if you _did_ want to map JSON to Rust data structures, you would end up doing a lot of checking,
because you can not assume that the received structure matches your structs! For that, a better
solution is [serde-json](https://github.com/serde-rs/json) where you _serialize_ Rust data structures
into JSON and _deserialize_ JSON into Rust.

For this, create a another Cargo binary project with `cargo new --bin test-serde-json`, go into
the `test-serde-json` directory and edit `Cargo.toml`. Edit it like so:

```
[dependencies]
serde="0.9"
serde_derive="0.9"
serde_json="0.9"
```

And edit `src/main.rs` to be this:

```rust
#[macro_use]
extern crate serde_derive;
extern crate serde_json;

#[derive(Serialize, Deserialize, Debug)]
struct Person {
    name: String,
    age: u8,
    address: Address,
    phones: Vec<String>,
}

#[derive(Serialize, Deserialize, Debug)]
struct Address {
    street: String,
    city: String,
}

fn main() {
    let data = r#" {
     "name": "John Doe", "age": 43,
     "address": {"street": "main", "city":"Downtown"},
     "phones":["27726550023"]
    } "#;
    let p: Person = serde_json::from_str(data).expect("deserialize error");
    println!("Please call {} at the number {}", p.name, p.phones[0]);

    println!("{:#?}",p);
}
```

You have seen the `derive` attribute before, but the `serde_derive` crate defines _custom derives_
for the special `Serialize` and `Deserialize` traits. And the result shows the generated Rust struct:

```
Please call John Doe at the number 27726550023
Person {
    name: "John Doe",
    age: 43,
    address: Address {
        street: "main",
        city: "Downtown"
    },
    phones: [
        "27726550023"
    ]
}
```

Now, if you did this using the `json` crate, you would need a few hundred lines of custom conversion
code, mostly error handling. Tedious, easy to mess up, and not where you want to put effort anyway.

This is clearly the best solution if you are processing well-structured JSON from outside sources (it's
possible to remap field names if needed) and provides a robust way for Rust programs to share data
with other Rust programs (or anything that can write jSON) over the network.

Serialization is an important technique and similar solutions exist for Java and Go - but with a big
difference. In those languages the structure of the data is found at _run-time_ using _reflection_, but
in this case the serialization code is generated at _compile-time_ - altogether more efficient.

Cargo is considered to be one of the great strengths of the Rust ecosystem, because it does
a lot of work for us. Otherwise we would have had to download these libraries from Github,
build as static library crates, and link them against the program. It's painful to do this for
C++ projects, and would be nearly as painful for Rust projects if Cargo did not exist.
C++ is somewhat unique in its painfullness here, so we should compare this with
other languages' package managers. npm (for JavaScript) and pip (for Python) manage dependencies
and downloads for you, but the distribution story is harder, since the user of your program
needs NodeJS or Python installed.
But these programs are statically linked against their dependencies, so again it can be handed
out to your buddies without external dependencies.

## More Gems

When processing anything except simple text, regular expressions make your life much easier.
These are commonly available for most languages and I'll here assume a basic familiarity with
regex notation.  To use the [regex](https://github.com/rust-lang/regex) crate, put 'regex = "*"'
after "[dependencies]" in your Cargo.toml.

We'll use 'raw strings' again so that the backslashes don't have to be escaped. In English, this
regular expression is "match exactly two digits, the character ':', and then any number of digits.
Capture both sets of digits":

```rust
extern crate regex;
use regex::Regex;

let re = Regex::new(r"(\d{2}):(\d+)").unwrap();
println!("{:?}", re.captures("  10:230"));
println!("{:?}", re.captures("[22:2]"));
println!("{:?}", re.captures("10:x23"));
// Some(Captures({0: Some("10:230"), 1: Some("10"), 2: Some("230")}))
// Some(Captures({0: Some("22:2"), 1: Some("22"), 2: Some("2")}))
// None
```

The successful output actually has three _captures_ - the whole match, and the two sets of digits.
These regular expressions are not _anchored_ by default, so __regex__ will hunt for the first
occurring match, skipping anything that doesn't match.  (If you left out the '()' it would just
give us the whole match.)

It's possible to _name_ those captures, and spread the regular expression over several lines,
even including comments!  Compiling the regex might fail (the first _expect_) or the match
might fail (the second _expect_). Here we can use the result as an associative array and look
up captures by name.

```rust
let re = Regex::new(r"(?x)
(?P<year>\d{4})  # the year
-
(?P<month>\d{2}) # the month
-
(?P<day>\d{2})   # the day
").expect("bad regex");
let caps = re.captures("2010-03-14").expect("match failed");

assert_eq!("2010", &caps["year"]);
assert_eq!("03", &caps["month"]);
assert_eq!("14", &caps["day"]);
```

Regular expressions can break up strings, but won't check whether they make _sense_. That is,
you can specify and match the _syntax_ of ISO-style dates, but _semantically_ they may be nonsense,
like "2014-24-52".

For this, you need dedicated date-time processing, which is provided by [chrono](https://github.com/lifthrasiir/rust-chrono).
You need to decide on a time zone when doing dates:

```rust
extern crate chrono;
use chrono::*;

fn main() {
    let date = Local.ymd(2010,3,14);
    println!("date was {}", date);
}
// date was 2010-03-14+02:00
```

However, this isn't recommended because feeding it bad dates will cause a panic! (try the bogus date
to see this.) The method you need here is `ymd_opt` which returns `LocalResult<Date>`

```rust
    let date = Local.ymd_opt(2010,3,14);
    println!("date was {:?}", date);
    // date was Single(2010-03-14+02:00)

    let date = Local.ymd_opt(2014,24,52);
    println!("date was {:?}", date);
    // date was None
```

You can also directly parse date-times, either in standard UTC format or using custom [formats](https://lifthrasiir.github.io/rust-chrono/chrono/format/strftime/index.html#specifiers).
These self-same formats allow you to print out dates in exactly the format you want.

I specifically highlighted these two useful crates because they would be part of the standard
library in most other languages. And, in fact, the embryonic form of these crates was
once part of the Rust stdlib, but were cut loose. This was a deliberate decision: the Rust team takes
stdlib stability very seriously so features only arrive in stable once they have gone through
incubation in unstable nightly versions, and only then beta and stable.  For libraries that need
experimentation and refinement, it's much better that they remain independent and get tracked
with Cargo. For all practical purposes, these two crates _are_ standard - they are not going away and
may be folded back into the stdlib at some point.
>>>>>>> 3923b4ce
<|MERGE_RESOLUTION|>--- conflicted
+++ resolved
@@ -25,11 +25,7 @@
 
 fn main() {
     let f = foo::Foo{s: "hello"};
-<<<<<<< HEAD
     println!("{:?}", f);
-=======
-    println!("{:?}",f);
->>>>>>> 3923b4ce
 }
 ```
 
@@ -63,11 +59,7 @@
 
 fn main() {
     let f = foo::Foo::new("hello");
-<<<<<<< HEAD
     println!("{:?}", f);    
-=======
-    println!("{:?}",f);
->>>>>>> 3923b4ce
 }
 ```
 
@@ -113,11 +105,7 @@
 
 fn main() {
     let f = foo::Foo::new("hello");
-<<<<<<< HEAD
     println!("{:?}", f);    
-=======
-    println!("{:?}",f);
->>>>>>> 3923b4ce
 }
 ```
 Now `rustc mod3.rs` will cause `foo.rs` to be compiled as well. There is no need to fool around
@@ -142,11 +130,7 @@
 fn main() {
     let f = foo::Foo::new("hello");
     let res = boo::answer();
-<<<<<<< HEAD
     println!("{:?} {}", f, res);
-=======
-    println!("{:?} {}",f,res);
->>>>>>> 3923b4ce
 }
 ```
 
@@ -223,11 +207,7 @@
 
 fn main() {
     let f = foo::Foo::new("hello");
-<<<<<<< HEAD
     println!("{:?}", f);
-=======
-    println!("{:?}",f);
->>>>>>> 3923b4ce
 }
 ```
 
@@ -254,13 +234,8 @@
 ```
 
 Still feels a little large for something so simple, but this program links _statically_ against
-<<<<<<< HEAD
-the Rust standard library. This is a Good Thing, since you can hand this executable to anyone 
+the Rust standard library. This is a Good Thing, since you can hand this executable to anyone
 with the right operating system - they will not need a 'Rust install'. (And `rustup` will even let
-=======
-the Rust standard library. This is a Good Thing, since you can hand this executable to anyone
-with the right operating system - they will not need a 'Rust install`. (And `rustup` will even let
->>>>>>> 3923b4ce
 you cross-compile for other operating systems and platforms as well.)
 
 We can link dynamically against the Rust runtime and get truly tiny exes:
@@ -288,9 +263,6 @@
 Rust does not have a _philosophical_ problem with dynamic linking, in the same way as Go does. It's
 just that when there's a stable release every 6 weeks it becomes inconvenient to have to recompile
 everything. If you have a stable version that Works For You, then cool. As stable versions of Rust
-<<<<<<< HEAD
-get increasingly delivered by the OS package manager, dynamic linking will become more popular.
-=======
 get increasingly delivered by the OS package manager, dynamic linking will become more popular.
 
 ## Cargo
@@ -621,5 +593,4 @@
 incubation in unstable nightly versions, and only then beta and stable.  For libraries that need
 experimentation and refinement, it's much better that they remain independent and get tracked
 with Cargo. For all practical purposes, these two crates _are_ standard - they are not going away and
-may be folded back into the stdlib at some point.
->>>>>>> 3923b4ce
+may be folded back into the stdlib at some point.